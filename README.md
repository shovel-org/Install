--- conflicted
+++ resolved
@@ -1,10 +1,6 @@
-<<<<<<< HEAD
-# Scoop installer
-=======
 # Shovel installer
 
 Generic installer for any Shovel fork
->>>>>>> b936d5d7
 
 ## Installation
 
