--- conflicted
+++ resolved
@@ -331,11 +331,7 @@
 "@
 
     # Make scoop accessible from bash or other posix shell
-<<<<<<< HEAD
     Out-UTF8File -LiteralPath $shim -Content "#!/bin/sh`npowershell.exe -ex unrestricted `"$path`" `"$@`"" -LineEnd "`n"
-=======
-    Write-Output "#!/bin/sh`npowershell.exe -ex unrestricted `"$path`" `"$@`"" | Out-File $shim -Encoding 'ascii'
->>>>>>> b0f1aff0
 
     # Adopt shovel commands
     Get-ChildItem $SCOOP_SHIMS_DIR -Filter 'scoop.*' |
@@ -463,22 +459,9 @@
         $env:SCOOP_GLOBAL = $SCOOP_GLOBAL_DIR
     }
 
-<<<<<<< HEAD
     if (!(Get-Env 'SCOOP_CACHE' -global) -or !(Get-Env 'SCOOP_CACHE')) {
         [Environment]::SetEnvironmentVariable('SCOOP_CACHE', $SCOOP_CACHE_DIR, $user)
         $env:SCOOP_CACHE = $SCOOP_CACHE_DIR
-=======
-    # Use system SCOOP_CACHE, or set system SCOOP_CACHE
-    # with $env:SCOOP_CACHE if RunAsAdmin, otherwise save to cachePath
-    if (!(Get-Env 'SCOOP_CACHE' -global)) {
-        if ((Test-IsAdministrator) -and $env:SCOOP_CACHE) {
-            [Environment]::SetEnvironmentVariable('SCOOP_CACHE', $env:SCOOP_CACHE, 'Machine')
-        } else {
-            if ($SCOOP_CACHE_DIR -ne "${SCOOP_DIR}\cache") {
-                Add-Config -Name 'cachePath' -Value $SCOOP_CACHE_DIR | Out-Null
-            }
-        }
->>>>>>> b0f1aff0
     }
 
     Add-Config -Name 'lastUpdate' -Value ([System.DateTime]::Now.AddHours(1).ToString('258|yyyy-MM-dd HH:mm:ss')) | Out-Null
@@ -608,7 +591,6 @@
 # Prepare variables
 $IS_EXECUTED_FROM_IEX = ($null -eq $MyInvocation.MyCommand.Path)
 
-<<<<<<< HEAD
 $SCOOP_DEFAULT_DIR = "${env:USERPROFILE}\Shovel"
 $SCOOP_GLOBAL_DEFAULT_DIR = "${env:ProgramData}\Shovel"
 $SCOOP_CACHE_DEFAULT_DIR = "${SCOOP_DEFAULT_DIR}\cache"
@@ -619,13 +601,6 @@
 $SCOOP_REPO = $SCOOP_REPO -replace '\.git$'
 # Scoop branch
 $SCOOP_BRANCH = $ScoopBranch, $env:SCOOP_BRANCH, 'main' | Where-Object { -not [String]::IsNullOrEmpty($_) } | Select-Object -First 1
-=======
-$SCOOP_DEFAULT_DIR = "${env:USERPROFILE}\scoop"
-$SCOOP_GLOBAL_DEFAULT_DIR = "${env:ProgramData}\scoop"
-$SCOOP_CACHE_DEFAULT_DIR = "${SCOOP_DEFAULT_DIR}\cache"
-
-# TODO: Change and rebrand
->>>>>>> b0f1aff0
 # Scoop root directory
 $SCOOP_DIR = $ScoopDir, $env:SCOOP, $SCOOP_DEFAULT_DIR | Where-Object { -not [String]::IsNullOrEmpty($_) } | Select-Object -First 1
 # Scoop global apps directory
@@ -640,11 +615,6 @@
 $SCOOP_APP_DIR = "${SCOOP_DIR}\apps\scoop\current"
 # Scoop buckets directory
 $SCOOP_BUCKETS_DIR = "${SCOOP_DIR}\buckets"
-<<<<<<< HEAD
-=======
-# Scoop main bucket directory
-$SCOOP_MAIN_BUCKET_DIR = "${SCOOP_DIR}\buckets\main"
->>>>>>> b0f1aff0
 # Scoop config file location
 $SCOOP_CONFIG_HOME = $env:XDG_CONFIG_HOME, "${env:USERPROFILE}\.config" | Where-Object { -not [String]::IsNullOrEmpty($_) } | Select-Object -First 1
 $SCOOP_CONFIG_FILE = "${SCOOP_CONFIG_HOME}\scoop\config.json"
